"""Connection pooling for psycopg2

This module implements thread-safe (and not) connection pools.
"""
# psycopg/pool.py - pooling code for psycopg
#
# Copyright (C) 2003-2010 Federico Di Gregorio  <fog@debian.org>
#
# psycopg2 is free software: you can redistribute it and/or modify it
# under the terms of the GNU Lesser General Public License as published
# by the Free Software Foundation, either version 3 of the License, or
# (at your option) any later version.
#
# In addition, as a special exception, the copyright holders give
# permission to link this program with the OpenSSL library (or with
# modified versions of OpenSSL that use the same license as OpenSSL),
# and distribute linked combinations including the two.
#
# You must obey the GNU Lesser General Public License in all respects for
# all of the code used other than OpenSSL.
#
# psycopg2 is distributed in the hope that it will be useful, but WITHOUT
# ANY WARRANTY; without even the implied warranty of MERCHANTABILITY or
# FITNESS FOR A PARTICULAR PURPOSE.  See the GNU Lesser General Public
# License for more details.

<<<<<<< HEAD
from __future__ import unicode_literals

import psycopg2
import psycopg2.extensions as _ext

try:
    import logging
    # create logger object for psycopg2 module and sub-modules
    _logger = logging.getLogger("psycopg2")
    def dbg(*args):
        _logger.debug("psycopg2", ' '.join([str(x) for x in args]))
    try:
        import App # does this make sure that we're running in Zope?
        _logger.info("installed. Logging using Python logging module")
    except:
        _logger.debug("installed. Logging using Python logging module")
    
except ImportError:
    from zLOG import LOG, DEBUG, INFO
    def dbg(*args):
        LOG('ZPsycopgDA',  DEBUG, "",
            ' '.join([str(x) for x in args])+'\n')
    LOG('ZPsycopgDA', INFO, "Installed", "Logging using Zope's zLOG\n") 

except:
    import sys
    def dbg(*args):
        sys.stderr.write(' '.join(args)+'\n')
=======
import psycopg2cffi as psycopg2
import psycopg2cffi.extensions as _ext
>>>>>>> b7d7f799


class PoolError(psycopg2.Error):
    pass


class AbstractConnectionPool(object):
    """Generic key-based pooling code."""

    def __init__(self, minconn, maxconn, *args, **kwargs):
        """Initialize the connection pool.

        New 'minconn' connections are created immediately calling 'connfunc'
        with given parameters. The connection pool will support a maximum of
        about 'maxconn' connections.        
        """
        self.minconn = minconn
        self.maxconn = maxconn
        self.closed = False
        
        self._args = args
        self._kwargs = kwargs

        self._pool = []
        self._used = {}
        self._rused = {} # id(conn) -> key map
        self._keys = 0

        for i in range(self.minconn):
            self._connect()

    def _connect(self, key=None):
        """Create a new connection and assign it to 'key' if not None."""
        conn = psycopg2.connect(*self._args, **self._kwargs)
        if key is not None:
            self._used[key] = conn
            self._rused[id(conn)] = key
        else:
            self._pool.append(conn)
        return conn

    def _getkey(self):
        """Return a new unique key."""
        self._keys += 1
        return self._keys
            
    def _getconn(self, key=None):
        """Get a free connection and assign it to 'key' if not None."""
        if self.closed: raise PoolError("connection pool is closed")
        if key is None: key = self._getkey()
	
        if key in self._used:
            return self._used[key]

        if self._pool:
            self._used[key] = conn = self._pool.pop()
            self._rused[id(conn)] = key
            return conn
        else:
            if len(self._used) == self.maxconn:
                raise PoolError("connection pool exausted")
            return self._connect(key)
		 
    def _putconn(self, conn, key=None, close=False):
        """Put away a connection."""
        if self.closed: raise PoolError("connection pool is closed")
        if key is None: key = self._rused.get(id(conn))

        if not key:
            raise PoolError("trying to put unkeyed connection")

        if len(self._pool) < self.minconn and not close:
            # Return the connection into a consistent state before putting
            # it back into the pool
            if not conn.closed:
                status = conn.get_transaction_status()
                if status == _ext.TRANSACTION_STATUS_UNKNOWN:
                    # server connection lost
                    conn.close()
                elif status != _ext.TRANSACTION_STATUS_IDLE:
                    # connection in error or in transaction
                    conn.rollback()
                    self._pool.append(conn)
                else:
                    # regular idle connection
                    self._pool.append(conn)
            # If the connection is closed, we just discard it.
        else:
            conn.close()

        # here we check for the presence of key because it can happen that a
        # thread tries to put back a connection after a call to close
        if not self.closed or key in self._used:
            del self._used[key]
            del self._rused[id(conn)]

    def _closeall(self):
        """Close all connections.

        Note that this can lead to some code fail badly when trying to use
        an already closed connection. If you call .closeall() make sure
        your code can deal with it.
        """
        if self.closed: raise PoolError("connection pool is closed")
        for conn in self._pool + list(self._used.values()):
            try:
                conn.close()
            except:
                pass
        self.closed = True
        

class SimpleConnectionPool(AbstractConnectionPool):
    """A connection pool that can't be shared across different threads."""

    getconn = AbstractConnectionPool._getconn
    putconn = AbstractConnectionPool._putconn
    closeall   = AbstractConnectionPool._closeall


class ThreadedConnectionPool(AbstractConnectionPool):
    """A connection pool that works with the threading module."""

    def __init__(self, minconn, maxconn, *args, **kwargs):
        """Initialize the threading lock."""
        import threading
        AbstractConnectionPool.__init__(
            self, minconn, maxconn, *args, **kwargs)
        self._lock = threading.Lock()

    def getconn(self, key=None):
        """Get a free connection and assign it to 'key' if not None."""
        self._lock.acquire()
        try:
            return self._getconn(key)
        finally:
            self._lock.release()

    def putconn(self, conn=None, key=None, close=False):
        """Put away an unused connection."""
        self._lock.acquire()
        try:
            self._putconn(conn, key, close)
        finally:
            self._lock.release()

    def closeall(self):
        """Close all connections (even the one currently in use.)"""
        self._lock.acquire()
        try:
            self._closeall()
        finally:
            self._lock.release()


class PersistentConnectionPool(AbstractConnectionPool):
    """A pool that assigns persistent connections to different threads. 

    Note that this connection pool generates by itself the required keys
    using the current thread id.  This means that until a thread puts away
    a connection it will always get the same connection object by successive
    `!getconn()` calls. This also means that a thread can't use more than one
    single connection from the pool.
    """

    def __init__(self, minconn, maxconn, *args, **kwargs):
        """Initialize the threading lock."""
        import warnings
        warnings.warn("deprecated: use ZPsycopgDA.pool implementation",
            DeprecationWarning)

        import threading
        AbstractConnectionPool.__init__(
            self, minconn, maxconn, *args, **kwargs)
        self._lock = threading.Lock()

        # we we'll need the thread module, to determine thread ids, so we
        # import it here and copy it in an instance variable
        import thread
        self.__thread = thread

    def getconn(self):
        """Generate thread id and return a connection."""
        key = self.__thread.get_ident()
        self._lock.acquire()
        try:
            return self._getconn(key)
        finally:
            self._lock.release()

    def putconn(self, conn=None, close=False):
        """Put away an unused connection."""
        key = self.__thread.get_ident()
        self._lock.acquire()
        try:
            if not conn: conn = self._used[key]
            self._putconn(conn, key, close)
        finally:
            self._lock.release()

    def closeall(self):
        """Close all connections (even the one currently in use.)"""
        self._lock.acquire()
        try:
            self._closeall()
        finally:
            self._lock.release()<|MERGE_RESOLUTION|>--- conflicted
+++ resolved
@@ -24,39 +24,10 @@
 # FITNESS FOR A PARTICULAR PURPOSE.  See the GNU Lesser General Public
 # License for more details.
 
-<<<<<<< HEAD
 from __future__ import unicode_literals
 
-import psycopg2
-import psycopg2.extensions as _ext
-
-try:
-    import logging
-    # create logger object for psycopg2 module and sub-modules
-    _logger = logging.getLogger("psycopg2")
-    def dbg(*args):
-        _logger.debug("psycopg2", ' '.join([str(x) for x in args]))
-    try:
-        import App # does this make sure that we're running in Zope?
-        _logger.info("installed. Logging using Python logging module")
-    except:
-        _logger.debug("installed. Logging using Python logging module")
-    
-except ImportError:
-    from zLOG import LOG, DEBUG, INFO
-    def dbg(*args):
-        LOG('ZPsycopgDA',  DEBUG, "",
-            ' '.join([str(x) for x in args])+'\n')
-    LOG('ZPsycopgDA', INFO, "Installed", "Logging using Zope's zLOG\n") 
-
-except:
-    import sys
-    def dbg(*args):
-        sys.stderr.write(' '.join(args)+'\n')
-=======
 import psycopg2cffi as psycopg2
 import psycopg2cffi.extensions as _ext
->>>>>>> b7d7f799
 
 
 class PoolError(psycopg2.Error):
