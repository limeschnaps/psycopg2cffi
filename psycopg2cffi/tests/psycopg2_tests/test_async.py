--- conflicted
+++ resolved
@@ -33,11 +33,7 @@
 import select
 from six import StringIO
 
-<<<<<<< HEAD
-from psycopg2cffi.tests.psycopg2_tests.testconfig import dsn
-=======
-from testutils import ConnectingTestCase
->>>>>>> b7d7f799
+from psycopg2cffi.tests.psycopg2_tests.testutils import ConnectingTestCase
 
 class PollableStub(object):
     """A 'pollable' wrapper allowing analysis of the `poll()` calls."""
