--- conflicted
+++ resolved
@@ -23,19 +23,11 @@
 # License for more details.
 
 import unittest
-<<<<<<< HEAD
 
 import psycopg2cffi as psycopg2
 from psycopg2cffi import extensions
 from psycopg2cffi import extras
-from psycopg2cffi.tests.psycopg2_tests.testconfig import dsn
-=======
-import psycopg2
-import psycopg2.extensions
-import psycopg2.extras
-
-from testutils import ConnectingTestCase
->>>>>>> b7d7f799
+from psycopg2cffi.tests.psycopg2_tests.testutils import ConnectingTestCase
 
 class ConnectionStub(object):
     """A `connection` wrapper allowing analysis of the `poll()` calls."""
@@ -53,23 +45,13 @@
 
 class GreenTestCase(ConnectingTestCase):
     def setUp(self):
-<<<<<<< HEAD
         self._cb = extensions.get_wait_callback()
         extensions.set_wait_callback(extras.wait_select)
-        self.conn = psycopg2.connect(dsn)
-
-    def tearDown(self):
-        self.conn.close()
-        extensions.set_wait_callback(self._cb)
-=======
-        self._cb = psycopg2.extensions.get_wait_callback()
-        psycopg2.extensions.set_wait_callback(psycopg2.extras.wait_select)
         ConnectingTestCase.setUp(self)
 
     def tearDown(self):
         ConnectingTestCase.tearDown(self)
-        psycopg2.extensions.set_wait_callback(self._cb)
->>>>>>> b7d7f799
+        extensions.set_wait_callback(self._cb)
 
     def set_stub_wait_callback(self, conn):
         stub = ConnectionStub(conn)
@@ -120,11 +102,7 @@
             curs.execute, "select the unselectable")
 
         # check that the connection is left in an usable state
-<<<<<<< HEAD
-        extensions.set_wait_callback(extras.wait_select)
-=======
         self.assert_(not conn.closed)
->>>>>>> b7d7f799
         conn.rollback()
         curs.execute("select 1")
         self.assertEqual(curs.fetchone()[0], 1)
