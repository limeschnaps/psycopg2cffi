--- conflicted
+++ resolved
@@ -24,36 +24,15 @@
 
 import sys
 import string
-<<<<<<< HEAD
 from six.moves import cStringIO as StringIO
 from itertools import cycle
 from six.moves import xrange, zip as izip
 
 from psycopg2cffi.tests.psycopg2_tests.testutils import unittest, \
-        decorate_all_tests, skip_if_no_iobase
-import psycopg2cffi as psycopg2
+        decorate_all_tests, skip_if_no_iobase, skip_copy_if_green, \
+        ConnectingTestCase
 from psycopg2cffi import extensions
-from psycopg2cffi.tests.psycopg2_tests.testconfig import dsn, green
-
-def skip_if_green(f):
-    def skip_if_green_(self):
-        if green:
-            return self.skipTest("copy in async mode currently not supported")
-        else:
-            return f(self)
-
-    return skip_if_green_
-
-=======
-from testutils import unittest, ConnectingTestCase, decorate_all_tests
-from testutils import skip_if_no_iobase
-from cStringIO import StringIO
-from itertools import cycle, izip
-
-import psycopg2
-import psycopg2.extensions
-from testutils import skip_copy_if_green
->>>>>>> b7d7f799
+
 
 if sys.version_info[0] < 3:
     _base = object
